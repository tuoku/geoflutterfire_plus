import 'package:flutter/material.dart';
import 'package:geoflutterfire_plus/geoflutterfire_plus.dart';

import 'delete_location.dart';
import 'set_location.dart';

/// AlertDialog widget to add location data to Cloud Firestore.
class SetOrDeleteLocationDialog extends StatelessWidget {
  const SetOrDeleteLocationDialog({
    super.key,
    required this.id,
    required this.name,
    required this.geoFirePoint,
  });

  final String id;
  final String name;
  final GeoFirePoint geoFirePoint;

  @override
  Widget build(BuildContext context) {
    return AlertDialog(
      title: const Text('Enter location data'),
      content: Column(
        mainAxisAlignment: MainAxisAlignment.center,
        mainAxisSize: MainAxisSize.min,
        children: [
          ElevatedButton(
            onPressed: () => showDialog<void>(
                context: context,
                builder: (context) => SetLocationDialog(
                  id: id,
                  name: name,
                  geoFirePoint: geoFirePoint,
                ),
<<<<<<< HEAD
              ),
            child: Text('set location'),
=======
              );
            },
            child: const Text('set location'),
>>>>>>> ac53901f
          ),
          const SizedBox(height: 16),
          ElevatedButton(
            onPressed: () {
              showDialog<void>(
                context: context,
                builder: (context) => DeleteLocationDialog(
                  id: id,
                  name: name,
                  geoFirePoint: geoFirePoint,
                ),
              );
            },
            child: const Text('delete location'),
          ),
        ],
      ),
    );
  }
}<|MERGE_RESOLUTION|>--- conflicted
+++ resolved
@@ -20,40 +20,35 @@
   @override
   Widget build(BuildContext context) {
     return AlertDialog(
-      title: const Text('Enter location data'),
+      title: const Center(
+        child: Text('Enter location data'),
+      ),
       content: Column(
         mainAxisAlignment: MainAxisAlignment.center,
         mainAxisSize: MainAxisSize.min,
         children: [
           ElevatedButton(
             onPressed: () => showDialog<void>(
-                context: context,
-                builder: (context) => SetLocationDialog(
-                  id: id,
-                  name: name,
-                  geoFirePoint: geoFirePoint,
-                ),
-<<<<<<< HEAD
+              context: context,
+              builder: (_) => SetLocationDialog(
+                id: id,
+                name: name,
+                geoFirePoint: geoFirePoint,
               ),
-            child: Text('set location'),
-=======
-              );
-            },
+            ),
             child: const Text('set location'),
->>>>>>> ac53901f
           ),
+          // child: const Text('set location'),
           const SizedBox(height: 16),
           ElevatedButton(
-            onPressed: () {
-              showDialog<void>(
-                context: context,
-                builder: (context) => DeleteLocationDialog(
-                  id: id,
-                  name: name,
-                  geoFirePoint: geoFirePoint,
-                ),
-              );
-            },
+            onPressed: () => showDialog<void>(
+              context: context,
+              builder: (_) => DeleteLocationDialog(
+                id: id,
+                name: name,
+                geoFirePoint: geoFirePoint,
+              ),
+            ),
             child: const Text('delete location'),
           ),
         ],
