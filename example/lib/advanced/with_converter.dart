--- conflicted
+++ resolved
@@ -157,113 +157,56 @@
               builder: (context) => AddLocationDialog(latLng: latLng),
             ),
           ),
-<<<<<<< HEAD
-          Align(
-            alignment: Alignment.topCenter,
-            child: Container(
-              width: double.infinity,
-              margin: const EdgeInsets.only(top: 64, left: 16, right: 16),
-              padding: const EdgeInsets.all(16),
-              decoration: const BoxDecoration(
-                color: Colors.black38,
-                borderRadius: BorderRadius.all(Radius.circular(8)),
-              ),
-              child: Column(
-                mainAxisAlignment: MainAxisAlignment.center,
-                crossAxisAlignment: CrossAxisAlignment.start,
-                mainAxisSize: MainAxisSize.min,
-                children: [
-                  const Text(
-                    'Debug window',
-                    style: TextStyle(
-                      color: Colors.white,
-                      fontWeight: FontWeight.bold,
-=======
-          Positioned(
-            child: Align(
-              alignment: Alignment.topCenter,
-              child: Container(
-                width: double.infinity,
-                margin: const EdgeInsets.only(top: 64, left: 16, right: 16),
-                padding: const EdgeInsets.all(16),
-                decoration: const BoxDecoration(
-                  color: Colors.black38,
-                  borderRadius: BorderRadius.all(Radius.circular(8)),
-                ),
-                child: Column(
-                  mainAxisAlignment: MainAxisAlignment.center,
-                  crossAxisAlignment: CrossAxisAlignment.start,
-                  mainAxisSize: MainAxisSize.min,
-                  children: [
-                    const Text(
-                      'Debug window',
-                      style: TextStyle(
-                        color: Colors.white,
-                        fontWeight: FontWeight.bold,
-                      ),
-                    ),
-                    const SizedBox(height: 8),
-                    Text(
-                      'Currently detected count: '
-                      '${_markers.length}',
-                      style: const TextStyle(color: Colors.white),
-                    ),
-                    const SizedBox(height: 8),
-                    Text(
-                      'Current radius: '
-                      '${_radiusInKm.toStringAsFixed(1)} (km)',
-                      style: const TextStyle(color: Colors.white),
-                    ),
-                    const SizedBox(height: 8),
-                    Slider(
-                      value: _radiusInKm,
-                      min: 1,
-                      max: 100,
-                      divisions: 99,
-                      label: _radiusInKm.toStringAsFixed(1),
-                      onChanged: (value) {
-                        _radiusInKm = value;
-                        _subscription = _geoQuerySubscription(
-                          latitude: _cameraPosition.target.latitude,
-                          longitude: _cameraPosition.target.longitude,
-                          radiusInKm: _radiusInKm,
-                        );
-                        setState(() {});
-                      },
->>>>>>> ac53901f
-                    ),
+          Container(
+            width: double.infinity,
+            margin: const EdgeInsets.only(top: 64, left: 16, right: 16),
+            padding: const EdgeInsets.all(16),
+            decoration: const BoxDecoration(
+              color: Colors.black38,
+              borderRadius: BorderRadius.all(Radius.circular(8)),
+            ),
+            child: Column(
+              mainAxisAlignment: MainAxisAlignment.center,
+              crossAxisAlignment: CrossAxisAlignment.start,
+              mainAxisSize: MainAxisSize.min,
+              children: [
+                const Text(
+                  'Debug window',
+                  style: TextStyle(
+                    color: Colors.white,
+                    fontWeight: FontWeight.bold,
                   ),
-                  const SizedBox(height: 8),
-                  Text(
-                    'Currently detected count: '
-                    '${_markers.length}',
-                    style: const TextStyle(color: Colors.white),
-                  ),
-                  const SizedBox(height: 8),
-                  Text(
-                    'Current radius: '
-                    '${_radiusInKm.toStringAsFixed(1)} (km)',
-                    style: const TextStyle(color: Colors.white),
-                  ),
-                  const SizedBox(height: 8),
-                  Slider(
-                    value: _radiusInKm,
-                    min: 1,
-                    max: 100,
-                    divisions: 99,
-                    label: _radiusInKm.toStringAsFixed(1),
-                    onChanged: (double value) {
-                      _radiusInKm = value;
-                      _subscription = _geoQuerySubscription(
-                        latitude: _cameraPosition.target.latitude,
-                        longitude: _cameraPosition.target.longitude,
-                        radiusInKm: _radiusInKm,
-                      );
-                      setState(() {});
-                    },
-                  ),
-                ],
-              ),
+                ),
+                const SizedBox(height: 8),
+                Text(
+                  'Currently detected count: '
+                  '${_markers.length}',
+                  style: const TextStyle(color: Colors.white),
+                ),
+                const SizedBox(height: 8),
+                Text(
+                  'Current radius: '
+                  '${_radiusInKm.toStringAsFixed(1)} (km)',
+                  style: const TextStyle(color: Colors.white),
+                ),
+                const SizedBox(height: 8),
+                Slider(
+                  value: _radiusInKm,
+                  min: 1,
+                  max: 100,
+                  divisions: 99,
+                  label: _radiusInKm.toStringAsFixed(1),
+                  onChanged: (value) {
+                    _radiusInKm = value;
+                    _subscription = _geoQuerySubscription(
+                      latitude: _cameraPosition.target.latitude,
+                      longitude: _cameraPosition.target.longitude,
+                      radiusInKm: _radiusInKm,
+                    );
+                    setState(() {});
+                  },
+                ),
+              ],
             ),
           ),
         ],
