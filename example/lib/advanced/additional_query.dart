--- conflicted
+++ resolved
@@ -178,56 +178,11 @@
                     fontWeight: FontWeight.bold,
                   ),
                 ),
-<<<<<<< HEAD
                 const SizedBox(height: 8),
                 Text(
                   'Currently detected count: '
                   '${_markers.length}',
                   style: const TextStyle(color: Colors.white),
-=======
-                child: Column(
-                  mainAxisAlignment: MainAxisAlignment.center,
-                  crossAxisAlignment: CrossAxisAlignment.start,
-                  mainAxisSize: MainAxisSize.min,
-                  children: [
-                    const Text(
-                      'Debug window',
-                      style: TextStyle(
-                        color: Colors.white,
-                        fontWeight: FontWeight.bold,
-                      ),
-                    ),
-                    const SizedBox(height: 8),
-                    Text(
-                      'Currently detected count: '
-                      '${_markers.length}',
-                      style: const TextStyle(color: Colors.white),
-                    ),
-                    const SizedBox(height: 8),
-                    Text(
-                      'Current radius: '
-                      '${_radiusInKm.toStringAsFixed(1)} (km)',
-                      style: const TextStyle(color: Colors.white),
-                    ),
-                    const SizedBox(height: 8),
-                    Slider(
-                      value: _radiusInKm,
-                      min: 1,
-                      max: 100,
-                      divisions: 99,
-                      label: _radiusInKm.toStringAsFixed(1),
-                      onChanged: (value) {
-                        _radiusInKm = value;
-                        _subscription = _geoQuerySubscription(
-                          latitude: _cameraPosition.target.latitude,
-                          longitude: _cameraPosition.target.longitude,
-                          radiusInKm: _radiusInKm,
-                        );
-                        setState(() {});
-                      },
-                    ),
-                  ],
->>>>>>> ac53901f
                 ),
                 const SizedBox(height: 8),
                 Text(
