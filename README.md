--- conflicted
+++ resolved
@@ -1,25 +1,17 @@
 # geoflutterfire_plus 🌍
 
-<<<<<<< HEAD
-Geoflutterfire_plus allows your apps made by Flutter to query geographic data saved in Cloud Firestore.
-=======
 [![version][version-badge]][package]
 [![MIT License][license-badge]][license]
 [![PRs Welcome][prs-badge]](https://makeapullrequest.com)
 
-geoflutterfire_plus allows your flutter apps to query geographic data saved in Cloud Firestore.
->>>>>>> efefc863
-
-This package is forked from [GeoFlutterFire](https://github.com/DarshanGowda0/GeoFlutterFire), and we will try to be constantly maintained to work with latest Flutter SDK, Dart SDK, and other dependency packages.
-
-<<<<<<< HEAD
-## Getting Started
-Prerequisites is folloing.
-=======
+Geoflutterfire_plus allows your Flutter apps to query geographic data saved in Cloud Firestore.
+
+This package is forked from [GeoFlutterFire](https://github.com/DarshanGowda0/GeoFlutterFire) and whole codes are redesigned with some new features, and will be maintained to work with latest Flutter SDK, Dart SDK, and other dependency packages.
+
 ![example](https://user-images.githubusercontent.com/13669049/223426938-392e3c65-fe92-4a7c-aad8-82ae6d296bce.gif)
 
-## Prerequisites
->>>>>>> efefc863
+## Getting started
+Prerequisites are following.
 
 ```plain
 Dart: '>=2.17.0 <3.0.0'
@@ -39,12 +31,11 @@
   geoflutterfire_plus: <latest-version>
 ```
 
-## What is Geohash?
+## Geohash and geo queries
 
 Refer to Firebase official document [Geo queries](https://firebase.google.com/docs/firestore/solutions/geoqueries) to understand what Geohash is, why you need to save geo location as Geohash, and how to query them. It will also help you understand limitations of using Geohashes for querying locations.
 
-## How To Use?
-### Save geo data
+## Save geo data
 
 In order to save geo data as documents of Cloud Firestore, use `GeoFirePoint`. `GeoFirePoint.data` gives geopoint (`GeoPoint` type defined in `cloud_firestore` package) and Geohash string.
 
@@ -113,11 +104,11 @@
 );
 ```
 
-### Query geo data
+## Query geo data
 
 In order to query location documents within a 50 km radius of a point, you will write query like the following; (In the example below, Tokyo Station is set as the location.)
 
-#### Basic query
+### Basic query
 
 ```dart
 // Center of the geo query.
@@ -264,13 +255,12 @@
 );
 ```
 
-<<<<<<< HEAD
-## How To Use Example
-If you would like to try out the features of geoflutterfire_plus, you can do so in the example.
-=======
+## Examples
+
+If you would like to try out the features, refer to the example project.
+
 [version-badge]: https://img.shields.io/pub/v/geoflutterfire_plus.svg
 [package]: https://pub.dartlang.org/packages/geoflutterfire_plus
 [license-badge]: https://img.shields.io/github/license/KosukeSaigusa/geoflutterfire_plus.svg
 [license]: https://github.com/KosukeSaigusa/geoflutterfire_plus/blob/master/LICENSE
-[prs-badge]: https://img.shields.io/badge/PRs-welcome-brightgreen.svg?style=flat-square
->>>>>>> efefc863
+[prs-badge]: https://img.shields.io/badge/PRs-welcome-brightgreen.svg?style=flat-square